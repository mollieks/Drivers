#!/usr/bin/env python3
import numpy as np
from copy import copy
from sequence import Sequence
from gates import Gate
from pulse import PulseShape

# add logger, to allow logging to Labber's instrument log 
import logging
log = logging.getLogger('LabberDriver')



class Rabi(Sequence):
    """Sequence for driving Rabi oscillations in multiple qubits"""

    def generate_sequence(self, config):
        """Generate sequence by adding gates/pulses to waveforms"""
        # get parameters
        uniform_amplitude = config['Uniform pulse ampiltude for all qubits']
        # just add pi-pulses for the number of available qubits
        for n in range(self.n_qubit):
            # get pulse to use
            pulse = self.pulses_1qb[n]
            # if using uniform amplitude, copy from pulse 1
            if uniform_amplitude:
                pulse.amplitude = self.pulses_1qb[0].amplitude
            # add pulse to sequence
            self.add_single_pulse(n, pulse, self.first_delay, align_left=True)



class CPMG(Sequence):
    """Sequence for multi-qubit Ramsey/Echo/CMPG experiments"""

    def generate_sequence(self, config):
        """Generate sequence by adding gates/pulses to waveforms"""
        # get parameters
        n_pulse = int(config['# of pi pulses'])
        pi_to_q = config['Add pi pulses to Q']
        duration = config['Sequence duration']
        edge_to_edge = config['Edge-to-edge pulses']
        if self.pulses_1qb[0].shape != PulseShape.SQUARE:  # non-square pulses
            truncation = config['Truncation range']
        else:  # square pulses
            truncation = 0.0
<<<<<<< HEAD

        # center pulses in add_gates mode; ensure sufficient pulse spacing in CPMG mode
=======
>>>>>>> 440f978b
        t0 = self.first_delay + (self.pulses_1qb[0].width*2*truncation + self.pulses_1qb[0].plateau)*0.5
        # select type of refocusing pi pulse
        gate_pi = Gate.Yp if pi_to_q else Gate.Xp

        # add pulses for all active qubits
        for n, pulse in enumerate(self.pulses_1qb[:self.n_qubit]):
            # get effective pulse durations, for timing purposes
            width = (2*truncation*pulse.width + pulse.plateau) if edge_to_edge else 0.0
            pulse_total = width * (n_pulse + 1)

            # special case for -1 pulses => T1 experiment
            if n_pulse < 0:
                # add pi pulse
                self.add_single_gate(n, Gate.Xp, t0)
                # delay the reaodut by creating a very small pulse
                small_pulse = copy(pulse)
                small_pulse.amplitude = 1E-6 * pulse.amplitude
                self.add_single_pulse(n, small_pulse, t0 + duration)
                continue

            # add the first and last pi/2 pulses
            self.add_single_gate(n, Gate.X2p, t0)
            self.add_single_gate(n, Gate.X2p, t0 + duration + pulse_total)
            # add more pulses
            if n_pulse == 0:
                # no pulses = ramsey
                time_pi = []
            elif n_pulse == 1:
                # one pulse, echo experiment
                time_pi = [t0 + width + 0.5 * duration, ]
            elif n_pulse > 1:
                # figure out timing of pi pulses
                period = duration / n_pulse
                time_pi = (t0 + width + 0.5 * period +
                           (period + width) * np.arange(n_pulse))
            # add pi pulses, one by one
            for t in time_pi:
                self.add_single_gate(n, gate_pi, t)



class PulseTrain(Sequence):
    """Sequence for multi-qubit pulse trains, for pulse calibrations"""

    def generate_sequence(self, config):
        """Generate sequence by adding gates/pulses to waveforms"""
        # get parameters
        n_pulse = int(config['# of pulses'])
        alternate = config['Alternate pulse direction']

        # create list with gates
        gates = []
        for n in range(n_pulse):
            # check if alternate pulses
            if alternate and (n % 2) == 1:
                gate = Gate.Xm
            else:
                gate = Gate.Xp
            # create list with same gate for all active qubits
            gate_qubits = [gate for q in range(self.n_qubit)]
            # append to list of gates
            gates.append(gate_qubits)

        # add list of gates to sequence
        self.add_gates(gates)

class CZgates(Sequence):
    """Sequence for multi-qubit pulse trains, for pulse calibrations"""

    def generate_sequence(self, config):
        """Generate sequence by adding gates/pulses to waveforms"""
        # get parameters
        n_pulse = int(config['# of pulses, CZgates'])

        # create list with gates
        gates = []        
        for n in range(n_pulse):
            gate = Gate.CPh
            # create list with same gate for all active qubits 
            gate_qubits = [gate for q in range(self.n_qubit)]
            # append to list of gates
            gates.append(gate_qubits)

        # add list of gates to sequence 
        self.add_gates(gates)


class CZecho(Sequence):
    """Sequence for multi-qubit pulse trains, for pulse calibrations"""

    def generate_sequence(self, config):
        """Generate sequence by adding gates/pulses to waveforms"""
        
        # create list with gates
        self.add_single_gate(0, Gate.X2p, self.first_delay + self.period_1qb/2)
        self.add_single_gate(0, Gate.CPh, self.first_delay + self.period_1qb + self.period_2qb/2)
        self.add_single_gate(0, Gate.Xp, self.first_delay + 3*self.period_1qb/2 + self.period_2qb)
        self.add_single_gate(1, Gate.Xp, self.first_delay + 5*self.period_1qb/2 + self.period_2qb)
        self.add_single_gate(0, Gate.CPh, self.first_delay + 3*self.period_1qb + 3*self.period_2qb/2)
        self.add_single_gate(0, Gate.X2p, self.first_delay + 7*self.period_1qb/2 + 2*self.period_2qb)
        self.add_single_gate(1, Gate.Xp, self.first_delay + 9*self.period_1qb/2 + 2*self.period_2qb)


if __name__ == '__main__':
    pass





<|MERGE_RESOLUTION|>--- conflicted
+++ resolved
@@ -44,11 +44,7 @@
             truncation = config['Truncation range']
         else:  # square pulses
             truncation = 0.0
-<<<<<<< HEAD
-
         # center pulses in add_gates mode; ensure sufficient pulse spacing in CPMG mode
-=======
->>>>>>> 440f978b
         t0 = self.first_delay + (self.pulses_1qb[0].width*2*truncation + self.pulses_1qb[0].plateau)*0.5
         # select type of refocusing pi pulse
         gate_pi = Gate.Yp if pi_to_q else Gate.Xp
