--- conflicted
+++ resolved
@@ -6,34 +6,17 @@
 
 from gates import Gate, IdentityGate
 from sequence import Sequence
-<<<<<<< HEAD
-from gates import Gate, VirtualZGate, CompositeGate, IdentityGate, CustomGate
-from pulse import PulseShape, Pulse
-
-# add logger, to allow logging to Labber's instrument log
-import logging
-log = logging.getLogger('LabberDriver')
-
-=======
 
 log = logging.getLogger('LabberDriver')
 
 
->>>>>>> 3390348b
 class Rabi(Sequence):
     """Sequence for driving Rabi oscillations in multiple qubits."""
 
     def generate_sequence(self, config):
-<<<<<<< HEAD
-        """Generate sequence by adding gates/pulses to waveforms"""
-        # just add pi-pulses for the number of available qubits
-        self.add_gate_to_all(Gate.Xp, align='right')
-
-=======
         """Generate sequence by adding gates/pulses to waveforms."""
         # just add pi-pulses for the number of available qubits
         self.add_gate_to_all(Gate.Xp, align='right')
->>>>>>> 3390348b
 
 
 class CPMG(Sequence):
@@ -46,59 +29,6 @@
         pi_to_q = config['Add pi pulses to Q']
         duration = config['Sequence duration']
         edge_to_edge = config['Edge-to-edge pulses']
-<<<<<<< HEAD
-        if self.pulses_1qb_xy[0].shape == PulseShape.GAUSSIAN:
-            # Only gaussian pulses has a truncation range
-            truncation = config['Truncation range']
-        else:
-            truncation = 0.0
-
-        max_width = np.max([p.total_duration() for p in self.pulses_1qb_xy[:self.n_qubit]])
-        # select type of refocusing pi pulse
-        gate_pi = Gate.Yp if pi_to_q else Gate.Xp
-
-        # add pulses for all active qubits
-        for n, pulse in enumerate(self.pulses_1qb_xy[:self.n_qubit]):
-            # get effective pulse durations, for timing purposes
-            width = self.pulses_1qb_xy[n].total_duration() if edge_to_edge else 0.0
-            pulse_total = width * (n_pulse + 1)
-            # center pulses in add_gates mode; ensure sufficient pulse spacing in CPMG mode
-            t0 = self.first_delay + self.pulses_1qb_xy[n].total_duration()/2
-            # Align everything to the end of the last pulse of the one with the longest pulse width
-            t0 += (max_width - self.pulses_1qb_xy[n].total_duration()) * (n_pulse + 1) if edge_to_edge else 0.0
-            t0 += (max_width - self.pulses_1qb_xy[n].total_duration())
-            # special case for -1 pulses => T1 experiment
-            if n_pulse < 0:
-                # add pi pulse
-                self.add_single_gate(n, Gate.Xp, t0)
-                # delay the reaodut by creating a very small pulse
-                small_pulse = copy(pulse)
-                small_pulse.amplitude = 1E-6 * pulse.amplitude
-                self.add_single_pulse(n, small_pulse, t0 + duration)
-                continue
-
-            # add the first pi/2 pulses
-            self.add_single_gate(n, Gate.X2p, t0)
-
-            # add more pulses
-            if n_pulse == 0:
-                # no pulses = ramsey
-                time_pi = []
-            elif n_pulse == 1:
-                # one pulse, echo experiment
-                time_pi = [t0 + width + 0.5 * duration, ]
-            elif n_pulse > 1:
-                # figure out timing of pi pulses
-                period = duration / n_pulse
-                time_pi = (t0 + width + 0.5 * period +
-                           (period + width) * np.arange(n_pulse))
-            # add pi pulses, one by one
-            for t in time_pi:
-                self.add_single_gate(n, gate_pi, t)
-
-            # add the last pi/2 pulses
-            self.add_single_gate(n, Gate.X2p, t0 + duration + pulse_total)
-=======
 
         # select type of refocusing pi pulse
         gate_pi = Gate.Yp if pi_to_q else Gate.Xp
@@ -122,7 +52,6 @@
                 for i in range(n_pulse):
                     self.add_gate_to_all(gate_pi, t0=duration/(n_pulse+1)*(i+1))
                 self.add_gate_to_all(Gate.X2p, t0=duration)
->>>>>>> 3390348b
 
 
 class PulseTrain(Sequence):
@@ -134,16 +63,8 @@
         n_pulse = int(config['# of pulses'])
         alternate = config['Alternate pulse direction']
 
-<<<<<<< HEAD
-
-        # create list with gates
-        gates = []
-        if n_pulse == 0:
-            gates.append([Gate.I for q in range(self.n_qubit)])
-=======
         if n_pulse == 0:
             self.add_gate_to_all(Gate.I)
->>>>>>> 3390348b
         for n in range(n_pulse):
             pulse_type = config['Pulse']
             # check if alternate pulses
@@ -151,88 +72,9 @@
                 pulse_type = pulse_type.replace('p', 'm')
                 gate = Gate.__getattr__(pulse_type)
             else:
-<<<<<<< HEAD
-                gate = Gate.Xp
-            # create list with same gate for all active qubits
-            gate_qubits = [gate for q in range(self.n_qubit)]
-            # append to list of gates
-            gates.append(gate_qubits)
-
-        # add list of gates to sequence
-        self.add_gates(gates)
-
-class CZgates(Sequence):
-    """Sequence for multi-qubit pulse trains, for pulse calibrations"""
-
-    def generate_sequence(self, config):
-        """Generate sequence by adding gates/pulses to waveforms"""
-        # get parameters
-        n_pulse = int(config['# of pulses, CZgates'])
-
-        # create list with gates
-        gates = []
-        for n in range(n_pulse):
-            gate = Gate.CPh
-            # create list with same gate for all active qubits
-            gate_qubits = [gate for q in range(self.n_qubit)]
-            # append to list of gates
-            gates.append(gate_qubits)
-
-        # add list of gates to sequence
-        self.add_gates(gates)
-
-
-class VZ(Sequence):
-    def generate_sequence(self, config):
-        """Generate sequence by adding gates/pulses to waveforms"""
-        # get parameters
-        duration = config['Sequence duration']
-        z_angle = config['Z Phase']*np.pi/180
-        edge_to_edge = config['Edge-to-edge pulses']
-
-        width = 0 if edge_to_edge else self.pulses_1qb[0].total_duration()
-        vz = VirtualZGate(angle=z_angle)
-        # self.add_gate_to_all(Gate.X2p)
-        self.add_gate_to_all(vz)
-        self.add_gate_to_all(Gate.Xp)
-
-
-class Timing(Sequence):
-    def generate_sequence(self, config):
-        """Generate sequence by adding gates/pulses to waveforms"""
-        # get parameters
-        duration = config['Timing - Delay']
-        max_width = np.max([[p.total_duration() for p in self.pulses_1qb_xy[:self.n_qubit]],
-                           [p.total_duration() for p in self.pulses_1qb_z[:self.n_qubit]]])
-        first_delay = self.first_delay+max_width/2
-        self.add_gate_to_all(Gate.Zp, t0=first_delay)
-        self.add_gate_to_all(Gate.Xp, t0=first_delay-duration)
-
-
-class Anharmonicity(Sequence):
-    def generate_sequence(self, config):
-        """Generate sequence by adding gates/pulses to waveforms"""
-        self.add_gate_to_all(Gate.Xp)
-        pulse12 = copy(self.pulses_1qb_xy[0])
-        pulse12.shape = PulseShape(config.get('Anharmonicity - Pulse type'))
-        pulse12.amplitude = config.get('Anharmonicity - Amplitude')
-        pulse12.width = config.get('Anharmonicity - Width')
-        pulse12.plateau = config.get('Anharmonicity - Plateau')
-        pulse12.frequency = config.get('Anharmonicity - Frequency')
-        pulse12.truncation_range = config.get('Anharmonicity - Truncation range')
-        gate = CustomGate(pulse12)
-        self.add_gate_to_all(gate)
-        self.add_gate_to_all(Gate.Xp)
-
-
-
-
-
-=======
                 gate = Gate.__getattr__(pulse_type)
             self.add_gate_to_all(gate)
 
 
->>>>>>> 3390348b
 if __name__ == '__main__':
     pass