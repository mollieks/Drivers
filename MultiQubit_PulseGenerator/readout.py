#!/usr/bin/env python3
import numpy as np
from pulse import PulseShape, Pulse

# add logger, to allow logging to Labber's instrument log
import logging
log = logging.getLogger('LabberDriver')


class Readout(object):
    """Demodulate multi-tone qubit readout.

    Parameters
    ----------
    max_qubit : type
        Description of parameter `max_qubit` (the default is 9).

    Attributes
    ----------
    def __init__(self, max_qubit : type
        Description of attribute `def __init__(self, max_qubit`.
    max_qubit

    """

    def __init__(self, max_qubit=9):
        # define variables
        self.max_qubit = max_qubit
        self.n_readout = max_qubit
        self.sample_rate = 1E9
        self.frequencies = np.zeros(self.max_qubit)

        # demodulation
        self.demod_skip = 0.0
        self.demod_length = 1.0E-6
        self.freq_offset = 0.0
        self.use_phase_ref = False

        # self.n_records = 1

    def set_parameters(self, config={}):
        """Set base parameters using config from from Labber driver.

        Parameters
        ----------
        config : dict
            Configuration as defined by Labber driver configuration window

        """
        # get other parameters
        d = dict(Zero=0, One=1, Two=2, Three=3, Four=4, Five=5, Six=6, Seven=7,
                 Eight=8, Nine=9)
<<<<<<< HEAD
        self.n_readout = int(config.get('Number of readout tones'))
        self.match_main_size = config.get('Match main sequence waveform size')
        self.distribute_phases = config.get('Distribute readout phases')

        # predistortion
        self.predistort = config.get('Predistort readout waveform')
        if self.predistort:
            for n in range(self.max_qubit):
                # pre-distortion settings are currently same for all qubits
                linewidth = config.get('Resonator linewidth')
                self.measured_rise[n] = 1.0 / (2 * np.pi * linewidth)
                self.target_rise[n] = config.get('Target rise time')
=======
        self.n_readout = d[config.get('Number of qubits')]

>>>>>>> 20aab250
        # demodulation
        for n in range(self.max_qubit):
            self.frequencies[n] = config.get('Readout frequency #%d' % (n + 1))
        self.demod_skip = config.get('Demodulation - Skip')
        self.demod_length = config.get('Demodulation - Length')
        self.freq_offset = config.get('Demodulation - Frequency offset')
        self.use_phase_ref = config.get('Use phase reference signal')
        self.iq_ratio = config.get('Readout I/Q ratio')
        self.iq_skew = config.get('Readout IQ skew') * np.pi / 180
        # number of records, will be remoevd in later version
        self.n_records = config.get('Demodulation - Number of records', 1)

    def demodulate(self, n, signal, ref=None):
        """Calculate complex signal from data and reference.

        Parameters
        ----------
        n : int
            Qubit number for which to demodulate

        signal : dict
            Dictionary with signal data

        ref : dict
            Dictionary with reference data

        Returns
        -------
        values : complex numpy array
            Complex array matching number of segments in input

        """
        # get parameters
        frequency = self.frequencies[n] - self.freq_offset
        n_segment = int(self.n_records)
        # get input data from dict, with keys {'y': value, 't0': t0, 'dt': dt}
        if signal is None:
            return np.zeros(n_segment, dtype=complex)
        vY = signal['y']
        dt = signal['dt']
        # get shape of input data
        shape = signal.get('shape', vY.shape)
        # override segment parameter if input data has more than one dimension
        if len(shape) > 1:
            n_segment = shape[0]
        # avoid exceptions if no time step is given
        if dt == 0:
            dt = 1.0
        # get indices for data trimming
        n0 = int(round(self.demod_skip / dt))
        n_total = vY.size
        length = 1 + int(round(self.demod_length / dt))
        length = min(length, int(n_total / n_segment) - n0)
        if length <= 1:
            return np.zeros(n_segment, dtype=complex)

        # define data to use, put in 2d array of segments
        vData = np.reshape(vY, (n_segment, int(n_total / n_segment)))
        # calculate cos/sin vectors, allow segmenting
        vTime = dt * (n0 + np.arange(length, dtype=float))
        vCos = np.cos(2 * np.pi * vTime * frequency)
        vSin = np.sin(2 * np.pi * vTime * frequency)
        # calc I/Q
        dI = 2 * np.trapz(vCos * vData[:, n0:n0 + length]) / float(length - 1)
        dQ = 2 * np.trapz(vSin * vData[:, n0:n0 + length]) / float(length - 1)
        values = dI + 1j * dQ
        if self.use_phase_ref and ref is not None:
            # skip reference if trace length doesn't match
            if len(ref['y']) != len(vY):
                return values
            vRef = np.reshape(ref['y'], (n_segment, int(n_total / n_segment)))
            Iref = (2 * np.trapz(vCos * vRef[:, n0:n0 + length]) /
                    float(length - 1))
            Qref = (2 * np.trapz(vSin * vRef[:, n0:n0 + length]) /
                    float(length - 1))
            # subtract the reference angle
            dAngleRef = np.arctan2(Qref, Iref)
            values /= (np.cos(dAngleRef) + 1j * np.sin(dAngleRef))
        return values

    def demodulate_iq(self, n, signal_i, signal_q, ref=None):
        """Calculate complex signal from complex data and reference.

        Parameters
        ----------
        n : int
            Qubit number for which to demodulate

        signal_i : dict
            Dictionary with in-phase signal data

        signal_q : dict
            Dictionary with qudrature signal data

        ref : dict
            Dictionary with reference data

        Returns
        -------
        values : complex numpy array
            Complex array matching number of segments in input

        """
        # get parameters
        frequency = self.frequencies[n] - self.freq_offset
        n_segment = int(self.n_records)
        # get input data from dict, with keys {'y': value, 't0': t0, 'dt': dt}
        if signal_i is None or signal_q is None:
            return np.zeros(n_segment, dtype=complex)
        vI = signal_i['y']
        vQ = signal_q['y']
        if vI.shape != vQ.shape:
            raise ValueError('I and Q must have the same shape.')

        # override segment parameter if input data has more than one dimension
        shape = signal_i.get('shape', vI.shape)
        if len(shape) > 1:
            n_segment = shape[0]
        dt = signal_i['dt']
        # avoid exceptions if no time step is given
        if dt == 0:
            dt = 1.0
        # get indices for data trimming
        n0 = int(round(self.demod_skip / dt))
        n_total = vI.size
        length = 1 + int(round(self.demod_length / dt))
        length = min(length, int(n_total / n_segment) - n0)
        if length <= 1:
            return np.zeros(n_segment, dtype=complex)

        # define data to use, put in 2d array of segments
        vData = np.reshape(vI + 1j * vQ, (n_segment, int(n_total / n_segment)))
        # calculate cos/sin vectors, allow segmenting
        vTime = dt * (n0 + np.arange(length, dtype=float))
        vS = np.exp(-2j * np.pi * vTime * frequency)

        # calc I/Q
        dI = np.trapz((vS * vData[:, n0:n0 + length]).real) / float(length - 1)
        dQ = -np.trapz((vS * vData[:, n0:n0 + length]
                        ).imag) / float(length - 1)
        values = dI + 1j * dQ
        if self.use_phase_ref and ref is not None:
            # skip reference if trace length doesn't match
            if len(ref['y']) != len(vI):
                return values
            vRef = np.reshape(ref['y'], (n_segment, int(n_total / n_segment)))
            vCos = np.cos(2 * np.pi * vTime * frequency)
            vSin = np.sin(2 * np.pi * vTime * frequency)
            Iref = (2 * np.trapz(vCos * vRef[:, n0:n0 + length]) /
                    float(length - 1))
            Qref = (2 * np.trapz(vSin * vRef[:, n0:n0 + length]) /
                    float(length - 1))
            # subtract the reference angle
            dAngleRef = np.arctan2(Qref, Iref)
            values /= (np.cos(dAngleRef) + 1j * np.sin(dAngleRef))
        return values


if __name__ == '__main__':
    pass<|MERGE_RESOLUTION|>--- conflicted
+++ resolved
@@ -50,7 +50,7 @@
         # get other parameters
         d = dict(Zero=0, One=1, Two=2, Three=3, Four=4, Five=5, Six=6, Seven=7,
                  Eight=8, Nine=9)
-<<<<<<< HEAD
+
         self.n_readout = int(config.get('Number of readout tones'))
         self.match_main_size = config.get('Match main sequence waveform size')
         self.distribute_phases = config.get('Distribute readout phases')
@@ -63,10 +63,7 @@
                 linewidth = config.get('Resonator linewidth')
                 self.measured_rise[n] = 1.0 / (2 * np.pi * linewidth)
                 self.target_rise[n] = config.get('Target rise time')
-=======
-        self.n_readout = d[config.get('Number of qubits')]
-
->>>>>>> 20aab250
+
         # demodulation
         for n in range(self.max_qubit):
             self.frequencies[n] = config.get('Readout frequency #%d' % (n + 1))
