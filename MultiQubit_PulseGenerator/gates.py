--- conflicted
+++ resolved
@@ -1,207 +1,7 @@
 #!/usr/bin/env python3
-<<<<<<< HEAD
-=======
 import logging
 from copy import copy
->>>>>>> 3390348b
 from enum import Enum
-import numpy as np
-from copy import copy
-
-# add logger, to allow logging to Labber's instrument log
-import logging
-log = logging.getLogger('LabberDriver')
-
-class BaseGate:
-    """
-    Acts as a base class for different gates. Not to be instantiated.
-    """
-    def __init__(self):
-        self.phase_shift = 0
-
-    def add_phase(self, shift):
-        """
-        Adds the desired phase shift to a new instance of the gate, and returns
-        that instance.
-        """
-        new_gate = copy(self)
-        new_gate.phase_shift += shift
-        return new_gate
-
-    def get_waveform(self, pulse, t0, t):
-        """
-        Returns the waveform corresponding to the gate.
-
-        Parameters
-        ----------
-        pulse : Pulse object
-            The pulse object to use for the gate.
-        t0 : float
-            The time of the pulse center.
-        t : numpy array
-            The time vector to use for the waveform.
-
-        Returns
-        ----------
-        waveform : numpy array
-            The calculated waveform.
-        """
-        pulse = copy(pulse)
-        pulse.phase += self.phase_shift
-        return pulse.calculate_waveform(t0, t)
-
-    def get_matrix(self):
-        """
-        Returns the matrix representation of the gate.
-        """
-        # TODO Implement this for each type of gate
-        pass
-
-
-class SingleQubitRotation(BaseGate):
-    """
-    Single qubit rotation gate. Rotates the qubit around a given axis(X, Y, Z),
-    with a specified angle.
-    """
-    def __init__(self, axis, angle):
-        super().__init__()
-        self.axis = axis
-        self.angle = angle
-
-    def get_waveform(self, pulse, t0, t):
-        pulse = copy(pulse)
-        if self.axis == 'X':
-            pulse.phase += 0
-        elif self.axis == 'Y':
-            pulse.phase += np.pi/2
-        elif self.axis == 'Z':
-            # Z pulses are real valued, i.e. no phase
-            # TODO Implement this
-            pass
-        else:
-            raise ValueError('Axis must be X, Y, or Z.')
-        # pi pulse should correspond to the full amplitude
-        pulse.amplitude *= self.angle/np.pi
-        return super().get_waveform(pulse, t0, t)
-
-
-class IdentityGate(BaseGate):
-    """
-    Identity gate. Does nothing to the qubit. The width can be specififed to
-    implement a delay in the sequence. If no width is given, the identity gate
-    inherits the width of the given pulse.
-    """
-    def __init__(self, width=None):
-        super().__init__()
-        self.width = width
-
-    def get_waveform(self, pulse, t0, t):
-        pulse = copy(pulse)
-        pulse.amplitude = 0
-        if self.width is not None:
-            pulse.width = self.width
-            pulse.plateau = 0
-        return super().get_waveform(pulse, t0, t)
-
-
-class VirtualZGate(BaseGate):
-    """
-    A virtual Z gate. Rotates the subsequent pulses with the given angle.
-    """
-    def __init__(self, angle):
-        super().__init__()
-        self.angle = angle
-
-
-class TwoQubitGate(BaseGate):
-    # TODO Make this have two gates. I if nothing on the second waveform
-    def __init__(self):
-        super().__init__()
-
-    def get_waveform(self, pulse, t0, t):
-        # TODO How to implement phase shift
-        return super().get_waveform(pulse, t0, t)
-
-
-class ReadoutGate(BaseGate):
-    """
-    Readouts the qubit state.
-    """
-    def __init__(self):
-        super().__init__()
-
-    def get_waveform(self, pulse, t0, t):
-        return super().get_waveform(pulse, t0, t)
-
-
-class CustomGate(BaseGate):
-    """
-    A custom gate that uses the given pulse.
-    """
-    def __init__(self, pulse):
-        super().__init__()
-        self.pulse = pulse
-
-    def get_waveform(self, pulse, t0, t):
-        return super().get_waveform(self.pulse, t0, t)
-
-
-class CompositeGate:
-    """
-    Implements composite gates, that is a gate consisting of many other gates.
-    """
-    def __init__(self, n_qubit=1):
-        self.n_qubit = n_qubit
-        self.sequence = []
-
-    def add_gate(self, gate, t0=None, dt=None, align='center'):
-        """
-        Adds gate to the composite gate.
-        """
-        if not isinstance(gate, list):
-            gate = [gate]
-        if len(gate) != self.n_qubit:
-            raise ValueError('Number of gates not equal to number of qubits')
-
-        self.sequence.append(gate)
-
-    def get_gate_at_index(self, i):
-        """
-        Returns the gates at a given index in the sequence.
-        """
-        return self.sequence[i]
-
-    def __len__(self):
-        return len(self.sequence)
-
-
-class MeasurementGate(CompositeGate):
-    """
-    Measures the qubit along the specified axis.
-    Axis should be X, Y, or Z. The sign is either positive (P) or negative (M).
-    """
-    def __init__(self, axis='Z', sign='P'):
-        # TODO Ask Morten about conventions here
-        super().__init__(n_qubit=1)
-
-        if axis == 'Z' and sign == 'P':
-            gate = IdentityGate()
-        elif axis == 'Z' and sign == 'M':
-            gate = SingleQubitRotation(axis='X', angle=np.pi)
-        elif axis == 'Y' and sign == 'P':
-            gate = SingleQubitRotation(axis='X', angle=np.pi/2)
-        elif axis == 'X' and sign == 'P':
-            gate = SingleQubitRotation(axis='Y', angle=-np.pi/2)
-        elif axis == 'Y' and sign == 'M':
-            gate = SingleQubitRotation(axis='X', angle=-np.pi/2)
-        elif axis == 'X' and sign == 'M':
-            gate = SingleQubitRotation(axis='Y', angle=np.pi/2)
-        else:
-            raise ValueError('Axis must be X, Y or Z, and sign must be P or M.')
-
-        self.add_gate(gate)
-        self.add_gate(ReadoutGate())
-
 
 import numpy as np
 
@@ -495,22 +295,33 @@
 
 
 class Gate(Enum):
-<<<<<<< HEAD
-    """Define possible qubit gates"""
-    # single-qubit gates
+    """Define possible qubit gates."""
+
     I = IdentityGate()
+
+    # X gates
     Xp = SingleQubitRotation(axis='X', angle=np.pi)
     Xm = SingleQubitRotation(axis='X', angle=-np.pi)
-    X2p = SingleQubitRotation(axis='X', angle=np.pi/2)
-    X2m = SingleQubitRotation(axis='X', angle=-np.pi/2)
+    X2p = SingleQubitRotation(axis='X', angle=np.pi / 2)
+    X2m = SingleQubitRotation(axis='X', angle=-np.pi / 2)
+
+    # Y gates
     Yp = SingleQubitRotation(axis='Y', angle=np.pi)
     Ym = SingleQubitRotation(axis='Y', angle=-np.pi)
-    Y2m = SingleQubitRotation(axis='Y', angle=-np.pi/2)
-    Y2p = SingleQubitRotation(axis='Y', angle=np.pi/2)
+    Y2m = SingleQubitRotation(axis='Y', angle=-np.pi / 2)
+    Y2p = SingleQubitRotation(axis='Y', angle=np.pi / 2)
+
+    # Z gates
     Zp = SingleQubitRotation(axis='Z', angle=np.pi)
-    Z2p = SingleQubitRotation(axis='Z', angle=np.pi/2)
+    Z2p = SingleQubitRotation(axis='Z', angle=np.pi / 2)
     Zm = SingleQubitRotation(axis='Z', angle=-np.pi)
-    Z2m = SingleQubitRotation(axis='Z', angle=-np.pi/2)
+    Z2m = SingleQubitRotation(axis='Z', angle=-np.pi / 2)
+
+    # Virtual Z gates
+    VZp = VirtualZGate(angle=np.pi)
+    VZ2p = VirtualZGate(angle=np.pi / 2)
+    VZm = VirtualZGate(angle=-np.pi)
+    VZ2m = VirtualZGate(angle=np.pi / 2)
 
     # two-qubit gates
     CPh = TwoQubitGate()
@@ -524,58 +335,6 @@
     Mzm = MeasurementGate(axis='Z', sign='M')
 
     # Composite gates
-    ZZEcho = CompositeGate(n_qubit=2)
-    ZZEcho.add_gate([X2p, I])
-    ZZEcho.add_gate([CPh, I])
-    ZZEcho.add_gate([Xp, Xp])
-    ZZEcho.add_gate([CPh, I])
-    ZZEcho.add_gate([X2p, Xp])
-
-    CNOT = CompositeGate(n_qubit=2)
-    CNOT.add_gate([I, Y2m])
-    CNOT.add_gate([CPh, I])
-    CNOT.add_gate([I, Y2p])
-=======
-    """Define possible qubit gates."""
-
-    I = IdentityGate()
-
-    # X gates
-    Xp = SingleQubitRotation(axis='X', angle=np.pi)
-    Xm = SingleQubitRotation(axis='X', angle=-np.pi)
-    X2p = SingleQubitRotation(axis='X', angle=np.pi / 2)
-    X2m = SingleQubitRotation(axis='X', angle=-np.pi / 2)
-
-    # Y gates
-    Yp = SingleQubitRotation(axis='Y', angle=np.pi)
-    Ym = SingleQubitRotation(axis='Y', angle=-np.pi)
-    Y2m = SingleQubitRotation(axis='Y', angle=-np.pi / 2)
-    Y2p = SingleQubitRotation(axis='Y', angle=np.pi / 2)
-
-    # Z gates
-    Zp = SingleQubitRotation(axis='Z', angle=np.pi)
-    Z2p = SingleQubitRotation(axis='Z', angle=np.pi / 2)
-    Zm = SingleQubitRotation(axis='Z', angle=-np.pi)
-    Z2m = SingleQubitRotation(axis='Z', angle=-np.pi / 2)
-
-    # Virtual Z gates
-    VZp = VirtualZGate(angle=np.pi)
-    VZ2p = VirtualZGate(angle=np.pi / 2)
-    VZm = VirtualZGate(angle=-np.pi)
-    VZ2m = VirtualZGate(angle=np.pi / 2)
-
-    # two-qubit gates
-    CPh = TwoQubitGate()
-
-    # Readout
-    Mxp = MeasurementGate(axis='X', sign='P')
-    Myp = MeasurementGate(axis='Y', sign='P')
-    Mzp = MeasurementGate(axis='Z', sign='P')
-    Mxm = MeasurementGate(axis='X', sign='M')
-    Mym = MeasurementGate(axis='Y', sign='M')
-    Mzm = MeasurementGate(axis='Z', sign='M')
-
-    # Composite gates
     CZEcho = CompositeGate(n_qubit=2)
     CZEcho.add_gate([X2p, I])
     CZEcho.add_gate([CPh, I])
@@ -589,7 +348,6 @@
     CNOT.add_gate([I, Y2p])
 
     CZ = CZ(0, 0)  # Start with 0, 0 as the single qubit phase shifts.
->>>>>>> 3390348b
 
 
 if __name__ == '__main__':
