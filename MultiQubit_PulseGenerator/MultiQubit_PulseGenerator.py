#!/usr/bin/env python
<<<<<<< HEAD
from BaseDriver import LabberDriver
from sequence_builtin import Rabi, CPMG, PulseTrain, CZgates, VZ, Timing, Anharmonicity
from sequence_rb import SingleQubit_RB, TwoQubit_RB

=======
>>>>>>> 3390348b
import importlib
import os
import sys

import numpy as np

from BaseDriver import LabberDriver
from sequence_builtin import CPMG, PulseTrain, Rabi
from sequence_rb import SingleQubit_RB, TwoQubit_RB
from sequence import SequenceToWaveforms

# dictionary with built-in sequences
SEQUENCES = {'Rabi': Rabi,
             'CP/CPMG': CPMG,
             'Pulse train': PulseTrain,
<<<<<<< HEAD
             'C-phase Pulses': CZgates,
=======
>>>>>>> 3390348b
             '1-QB Randomized Benchmarking': SingleQubit_RB,
             '2-QB Randomized Benchmarking': TwoQubit_RB,
             'Virtual Z': VZ,
             'Anharmonicity': Anharmonicity,
             'Timing': Timing,
             'Custom': type(None)}


class Driver(LabberDriver):
    """This class implements a multi-qubit pulse generator."""

    def performOpen(self, options={}):
        """Perform the operation of opening the instrument connection."""
        # init variables
        self.sequence = None
        self.sequence_to_waveforms = SequenceToWaveforms()
        self.waveforms = {}
        # always create a sequence at startup
        name = self.getValue('Sequence')
        self.sendValueToOther('Sequence', name)

    def performSetValue(self, quant, value, sweepRate=0.0, options={}):
        """Perform the Set Value instrument operation."""
        # only do something here if changing the sequence type
        if quant.name == 'Sequence':
            # create new sequence if sequence type changed
            new_type = SEQUENCES[value]

            if not isinstance(self.sequence, new_type):
                # create a new sequence object
                if value == 'Custom':
                    # for custom python files
                    path = self.getValue('Custom Python file')
                    (path, modName) = os.path.split(path)
                    sys.path.append(path)
                    modName = modName.split('.py')[0]  # strip suffix
                    mod = importlib.import_module(modName)
                    # the custom sequence class has to be named
                    # 'CustomSequence'
                    if not isinstance(self.sequence, mod.CustomSequence):
                        self.sequence = mod.CustomSequence()
                else:
                    # standard built-in sequence
                    self.sequence = new_type()

        elif (quant.name == 'Custom Python file' and
              self.getValue('Sequence') == 'Custom'):
            # for custom python files
            path = self.getValue('Custom Python file')
            (path, modName) = os.path.split(path)
            modName = modName.split('.py')[0]  # strip suffix
            sys.path.append(path)
            mod = importlib.import_module(modName)
            # the custom sequence class has to be named 'CustomSequence'
            if not isinstance(self.sequence, mod.CustomSequence):
                self.sequence = mod.CustomSequence()
        return value

    def performGetValue(self, quant, options={}):
        """Perform the Get Value instrument operation."""
        # ignore if no sequence
        if self.sequence is None:
            return quant.getValue()

        # check type of quantity
        if (quant.name.startswith('Voltage, QB') or
                quant.name.startswith('Single-shot, QB')):
            # perform demodulation, check if config is updated
            if self.isConfigUpdated():
                # update sequence object with current driver configuation
                config = self.instrCfg.getValuesDict()
                self.sequence.set_parameters(config)
                self.sequence_to_waveforms.set_parameters(config)
            # get qubit index and waveforms
            n = int(quant.name.split(', QB')[1]) - 1
            demod_iq = self.getValue('Demodulation - IQ')
            if demod_iq:
                signal_i = self.getValue('Demodulation - Input I')
                signal_q = self.getValue('Demodulation - Input Q')
            else:
                signal = self.getValue('Demodulation - Input')
            ref = self.getValue('Demodulation - Reference')
            # perform demodulation
            if demod_iq:
                value = self.sequence_to_waveforms.readout.demodulate_iq(
                    n, signal_i, signal_q, ref)
            else:
                value = self.sequence_to_waveforms.readout.demodulate(
                    n, signal, ref)
            # average values if not single-shot
            if not quant.name.startswith('Single-shot, QB'):
                value = np.mean(value)

        elif quant.isVector():
            # traces, check if waveform needs to be re-calculated
            if self.isConfigUpdated():
                # update sequence object with current driver configuation
                config = self.instrCfg.getValuesDict()
                self.sequence.set_parameters(config)
                self.sequence_to_waveforms.set_parameters(config)
                # calcluate waveforms
                self.waveforms = self.sequence_to_waveforms.get_waveforms(
                    self.sequence.get_sequence(config))
            # get correct data from waveforms stored in memory
            value = self.getWaveformFromMemory(quant)
        else:
            # for all other cases, do nothing
            value = quant.getValue()
        return value

    def getWaveformFromMemory(self, quant):
        """Return data from already calculated waveforms."""
        # check which data to return
        if quant.name[-1] in ('1', '2', '3', '4', '5', '6', '7', '8', '9'):
            # get name and number of qubit waveform asked for
            name = quant.name[:-1]
            n = int(quant.name[-1]) - 1
            # get correct vector
            if name == 'Trace - I':
                if self.getValue('Swap IQ'):
                    value = self.waveforms['xy'][n].imag
                else:
                    value = self.waveforms['xy'][n].real
            elif name == 'Trace - Q':
                if self.getValue('Swap IQ'):
                    value = self.waveforms['xy'][n].real
                else:
                    value = self.waveforms['xy'][n].imag
            elif name == 'Trace - Z':
                value = self.waveforms['z'][n]
            elif name == 'Trace - G':
                value = self.waveforms['gate'][n]

        elif quant.name == 'Trace - Readout trig':
            value = self.waveforms['readout_trig']
        elif quant.name == 'Trace - Readout I':
            value = self.waveforms['readout_iq'].real
        elif quant.name == 'Trace - Readout Q':
            value = self.waveforms['readout_iq'].imag

        # return data as dict with sampling information
        dt = 1 / self.sequence_to_waveforms.sample_rate
        value = quant.getTraceDict(value, dt=dt)
        return value


if __name__ == '__main__':
    pass<|MERGE_RESOLUTION|>--- conflicted
+++ resolved
@@ -1,11 +1,4 @@
 #!/usr/bin/env python
-<<<<<<< HEAD
-from BaseDriver import LabberDriver
-from sequence_builtin import Rabi, CPMG, PulseTrain, CZgates, VZ, Timing, Anharmonicity
-from sequence_rb import SingleQubit_RB, TwoQubit_RB
-
-=======
->>>>>>> 3390348b
 import importlib
 import os
 import sys
@@ -21,15 +14,8 @@
 SEQUENCES = {'Rabi': Rabi,
              'CP/CPMG': CPMG,
              'Pulse train': PulseTrain,
-<<<<<<< HEAD
-             'C-phase Pulses': CZgates,
-=======
->>>>>>> 3390348b
              '1-QB Randomized Benchmarking': SingleQubit_RB,
              '2-QB Randomized Benchmarking': TwoQubit_RB,
-             'Virtual Z': VZ,
-             'Anharmonicity': Anharmonicity,
-             'Timing': Timing,
              'Custom': type(None)}
 
 
